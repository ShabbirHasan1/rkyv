--- conflicted
+++ resolved
@@ -1,10 +1,6 @@
 [package]
 name = "rkyv_derive"
-<<<<<<< HEAD
-version = "0.3.1"
-=======
 version = "0.4.0"
->>>>>>> 3439d35c
 authors = ["David Koloski <djkoloski@gmail.com>"]
 edition = "2018"
 description = "Derive macro for rkyv"
