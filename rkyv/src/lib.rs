//! # rkyv
//!
//! rkyv (*archive*) is a zero-copy deserialization framework for Rust.
//!
//! It's similar to other zero-copy deserialization frameworks such as
//! [Cap'n Proto](https://capnproto.org) and [FlatBuffers](https://google.github.io/flatbuffers).
//! However, while the former have external schemas and heavily restricted data types, rkyv allows
//! all serialized types to be defined in code and can serialize a wide variety of types that the
//! others cannot. Additionally, rkyv is designed to have little to no overhead, and in most cases
//! will perform exactly the same as native types.
//!
//! ## Design
//!
//! Like [serde](https://serde.rs), rkyv uses Rust's powerful trait system to serialize data without
//! the need for reflection. Despite having a wide array of features, you also only pay for what you
//! use. If your data checks out, the serialization process can be as simple as a `memcpy`! Like
//! serde, this allows rkyv to perform at speeds similar to handwritten serializers.
//!
//! Unlike serde, rkyv produces data that is guaranteed deserialization free. If you wrote your data
//! to disk, you can just `mmap` your file into memory, cast a pointer, and your data is ready to
//! use. This makes it ideal for high-performance and IO-bound applications.
//!
//! Limited data mutation is supported through `Pin` APIs, and archived values can be truly
//! deserialized with [`Deserialize`] if full mutation capabilities are needed.
//!
//! ## Type support
//!
//! rkyv has a hashmap implementation that is built for zero-copy deserialization, so you can
//! serialize your hashmaps with abandon. The implementation performs perfect hashing with the
//! compress, hash and displace algorithm to use as little memory as possible while still performing
//! fast lookups.
//!
//! rkyv also has support for contextual serialization, deserialization, and validation. It can
//! properly serialize and deserialize shared pointers like `Rc` and `Arc`, and can be extended to
//! support custom contextual types.
//!
//! One of the most impactful features made possible by rkyv is the ability to serialize trait
//! objects and use them *as trait objects* without deserialization. See the `archive_dyn` crate for
//! more details.
//!
//! ## Tradeoffs
//!
//! rkyv is designed primarily for loading bulk game data as efficiently as possible. While rkyv is
//! a great format for final data, it lacks a full schema system and isn't well equipped for data
//! migration. Using a serialization library like serde can help fill these gaps, and you can use
//! serde with the same types as rkyv conflict-free.
//!
//! ## Features
//!
//! - `const_generics`: Improves the trait implementations for arrays with support for all lengths
//!   (enabled by default)
//! - `size_64`: Archives `*size` as `*64` instead of `*32`. This is for large archive support
//! - `specialization`: Enables support for the unstable specialization feature for increased
//!   performance for a few specific cases
//! - `std`: Enables standard library support (enabled by default)
//! - `strict`: Guarantees that types will have the same representations across platforms and
//!   compilations. This is already the case in practice, but this feature provides a guarantee. It
//!   additionally provides C type compatibility.
//! - `validation`: Enables validation support through `bytecheck`
//!
//! ## Examples
//!
//! See [`Archive`] for examples of how to use rkyv.

#![cfg_attr(not(feature = "std"), no_std)]
#![cfg_attr(feature = "specialization", feature(min_specialization))]
#![cfg_attr(feature = "specialization", feature(rustc_attrs))]

pub mod core_impl;
pub mod de;
pub mod ser;
#[cfg(feature = "std")]
pub mod std_impl;
#[macro_use]
pub mod util;
#[cfg(feature = "validation")]
pub mod validation;

use core::{
    fmt,
    marker::{PhantomData, PhantomPinned},
    mem::MaybeUninit,
};

pub use memoffset::offset_of;
use ptr_meta::Pointee;
pub use rkyv_derive::{Archive, Deserialize, Serialize};
pub use util::*;
#[cfg(feature = "validation")]
pub use validation::{check_archived_root, check_archived_value};

/// Contains the error type for traits with methods that can fail
pub trait Fallible {
    /// The error produced by any failing methods
    type Error: 'static;
}

/// An error that can never be produced
#[derive(Debug)]
pub enum Unreachable {}

impl fmt::Display for Unreachable {
    fn fmt(&self, _: &mut fmt::Formatter<'_>) -> fmt::Result {
        unsafe { core::hint::unreachable_unchecked() }
    }
}

#[cfg(feature = "std")]
impl std::error::Error for Unreachable {}

/// A fallible type that cannot produce errors
#[derive(Debug)]
pub struct Infallible;

impl Fallible for Infallible {
    type Error = Unreachable;
}

/// A type that can be used without deserializing.
///
/// Archiving is done depth-first, writing any data owned by a type before writing the data for the
/// type itself. The type must be able to create the archived type from only its own data and its
/// resolver.
///
/// ## Examples
///
/// Most of the time, `#[derive(Archive)]` will create an acceptable implementation. You can use the
/// `#[archive(...)]` attribute to control how the implementation is generated. See the
/// [`Archive`](macro@Archive) derive macro for more details.
///
/// ```
/// use rkyv::{
///     archived_root,
///     de::deserializers::AllocDeserializer,
///     ser::{Serializer, serializers::AlignedSerializer},
///     AlignedVec,
///     Archive,
///     Archived,
///     Deserialize,
///     Serialize,
/// };
///
/// #[derive(Archive, Serialize, Deserialize, Debug, PartialEq)]
/// struct Test {
///     int: u8,
///     string: String,
///     option: Option<Vec<i32>>,
/// }
///
/// let value = Test {
///     int: 42,
///     string: "hello world".to_string(),
///     option: Some(vec![1, 2, 3, 4]),
/// };
///
/// let mut serializer = AlignedSerializer::new(AlignedVec::new());
/// serializer.serialize_value(&value).expect("failed to archive test");
/// let buf = serializer.into_inner();
///
/// let archived = unsafe { archived_root::<Test>(buf.as_slice()) };
/// assert_eq!(archived.int, value.int);
/// assert_eq!(archived.string, value.string);
/// assert_eq!(archived.option, value.option);
///
/// let deserialized = archived.deserialize(&mut AllocDeserializer).unwrap();
/// assert_eq!(value, deserialized);
/// ```
///
/// Many of the core and standard library types already have `Archive` implementations available,
/// but you may need to implement `Archive` for your own types in some cases the derive macro cannot
/// handle.
///
/// In this example, we add our own wrapper that serializes a `&'static str` as if it's owned.
/// Normally you can lean on the archived version of `String` to do most of the work, but this
/// example does everything to demonstrate how to implement `Archive` for your own types.
///
/// ```
/// use core::{mem::MaybeUninit, slice, str};
/// use rkyv::{
///     archived_root,
///     offset_of,
///     project_struct,
///     ser::{Serializer, serializers::AlignedSerializer},
///     AlignedVec,
///     Archive,
///     Archived,
///     ArchiveUnsized,
///     MetadataResolver,
///     RelPtr,
///     Serialize,
///     SerializeUnsized,
/// };
///
/// struct OwnedStr {
///     inner: &'static str,
/// }
///
/// struct ArchivedOwnedStr {
///     // This will be a relative pointer to our string
///     ptr: RelPtr<str>,
/// }
///
/// impl ArchivedOwnedStr {
///     // This will help us get the bytes of our type as a str again.
///     fn as_str(&self) -> &str {
///         unsafe {
///             // The as_ptr() function of RelPtr will get a pointer the str
///             &*self.ptr.as_ptr()
///         }
///     }
/// }
///
/// struct OwnedStrResolver {
///     // This will be the position that the bytes of our string are stored at.
///     // We'll use this to resolve the relative pointer of our
///     // ArchivedOwnedStr.
///     pos: usize,
///     // The archived metadata for our str may also need a resolver.
///     metadata_resolver: MetadataResolver<str>,
/// }
///
/// // The Archive implementation defines the archived version of our type and
/// // determines how to turn the resolver into the archived form. The Serialize
/// // implementations determine how to make a resolver from the original value.
/// impl Archive for OwnedStr {
///     type Archived = ArchivedOwnedStr;
///     // This is the resolver we can create our Archived verison from.
///     type Resolver = OwnedStrResolver;
///
///     // The resolve function consumes the resolver and produces the archived
///     // value at the given position.
///     fn resolve(
///         &self,
///         pos: usize,
///         resolver: Self::Resolver,
///         out: &mut MaybeUninit<Self::Archived>
///     ) {
///         // We have to be careful to add the offset of the ptr field,
///         // otherwise we'll be using the position of the ArchivedOwnedStr
///         // instead of the position of the relative pointer.
///         unsafe {
///             self.inner.resolve_unsized(
///                 pos + offset_of!(Self::Archived, ptr),
///                 resolver.pos,
///                 resolver.metadata_resolver,
///                 project_struct!(out: Self::Archived => ptr),
///             );
///         }
///     }
/// }
///
/// // We restrict our serializer types with Serializer because we need its
/// // capabilities to archive our type. For other types, we might need more or
/// // less restrictive bounds on the type of S.
/// impl<S: Serializer + ?Sized> Serialize<S> for OwnedStr {
///     fn serialize(
///         &self,
///         serializer: &mut S
///     ) -> Result<Self::Resolver, S::Error> {
///         // This is where we want to write the bytes of our string and return
///         // a resolver that knows where those bytes were written.
///         // We also need to serialize the metadata for our str.
///         Ok(OwnedStrResolver {
///             pos: self.inner.serialize_unsized(serializer)?,
///             metadata_resolver: self.inner.serialize_metadata(serializer)?
///         })
///     }
/// }
///
/// let mut serializer = AlignedSerializer::new(AlignedVec::new());
/// const STR_VAL: &'static str = "I'm in an OwnedStr!";
/// let value = OwnedStr { inner: STR_VAL };
/// // It works!
/// serializer.serialize_value(&value).expect("failed to archive test");
/// let buf = serializer.into_inner();
/// let archived = unsafe { archived_root::<OwnedStr>(buf.as_ref()) };
/// // Let's make sure our data got written correctly
/// assert_eq!(archived.as_str(), STR_VAL);
/// ```
pub trait Archive {
    /// The archived version of this type.
    type Archived;

    /// The resolver for this type. It must contain all the information needed to make the archived
    /// type from the normal type.
    type Resolver;

    /// Creates the archived version of this value at the given position and writes it to the given
    /// output.
    ///
    /// The output should be initialized field-by-field rather than by writing a whole struct. This
    /// is because performing a typed copy will set all of the padding bytes to uninitialized, but
    /// they must remain whatever value they currently have. This is so that uninitialized memory
    /// doesn't get leaked to the final archive.
    fn resolve(&self, pos: usize, resolver: Self::Resolver, out: &mut MaybeUninit<Self::Archived>);
}

/// Converts a type to its archived form.
///
/// See [`Archive`] for examples of implementing `Serialize`.
pub trait Serialize<S: Fallible + ?Sized>: Archive {
    /// Writes the dependencies for the object and returns a resolver that can create the archived
    /// type.
    fn serialize(&self, serializer: &mut S) -> Result<Self::Resolver, S::Error>;
}

/// Converts a type back from its archived form.
///
/// This can be derived with [`Deserialize`](macro@Deserialize).
pub trait Deserialize<T: Archive<Archived = Self>, D: Fallible + ?Sized> {
    /// Deserializes using the given deserializer
    fn deserialize(&self, deserializer: &mut D) -> Result<T, D::Error>;
}

/// A counterpart of [`Archive`] that's suitable for unsized types.
///
/// Instead of archiving its value directly, `ArchiveUnsized` archives a [`RelPtr`] to its archived
/// type. As a consequence, its resolver must be `usize`.
///
/// `ArchiveUnsized` is automatically implemented for all types that implement [`Archive`].
///
/// `ArchiveUnsized` is already implemented for slices and string slices, and the `rkyv_dyn` crate
/// can be used to archive trait objects. Other unsized types must manually implement
/// `ArchiveUnsized`.
///
/// ## Examples
///
/// ```
/// use core::{
///     mem::{transmute, MaybeUninit},
///     ops::{Deref, DerefMut},
/// };
/// use ptr_meta::Pointee;
/// use rkyv::{
///     archived_unsized_value,
///     offset_of,
///     ser::{serializers::AlignedSerializer, Serializer},
///     AlignedVec,
///     Archive,
///     Archived,
///     ArchivedMetadata,
///     ArchivedUsize,
///     ArchivePointee,
///     ArchiveUnsized,
///     RelPtr,
///     Serialize,
///     SerializeUnsized,
/// };
///
/// // We're going to be dealing mostly with blocks that have a trailing slice
/// pub struct Block<H, T: ?Sized> {
///     head: H,
///     tail: T,
/// }
///
/// impl<H, T> Pointee for Block<H, [T]> {
///     type Metadata = usize;
/// }
///
/// // For blocks with trailing slices, we need to store the length of the slice
/// // in the metadata.
/// pub struct BlockSliceMetadata {
///     len: ArchivedUsize,
/// }
///
/// // ArchivePointee is automatically derived for sized types because pointers
/// // to sized types don't need to store any extra information. Because we're
/// // making an unsized block, we need to define what metadata gets stored with
/// // our data pointer.
/// impl<H, T> ArchivePointee for Block<H, [T]> {
///     // This is the extra data that needs to get stored for blocks with
///     // trailing slices
///     type ArchivedMetadata = BlockSliceMetadata;
///
///     // We need to be able to turn our archived metadata into regular
///     // metadata for our type
///     fn pointer_metadata(
///         archived: &Self::ArchivedMetadata
///     ) -> <Self as Pointee>::Metadata {
///         archived.len as usize
///     }
/// }
///
/// // We're implementing ArchiveUnsized for just Block<H, [T]>. We can still
/// // implement Archive for blocks with sized tails and they won't conflict.
/// impl<H: Archive, T: Archive> ArchiveUnsized for Block<H, [T]> {
///     // We'll reuse our block type as our archived type.
///     type Archived = Block<Archived<H>, [Archived<T>]>;
///
///     // This is where we'd put any resolve data for our metadata.
///     // Most of the time, this can just be () because most metadata is Copy,
///     // but the option is there if you need it.
///     type MetadataResolver = ();
///
///     // Here's where we make the metadata for our pointer.
///     // This also gets the position and resolver for the metadata, but we
///     // don't need it in this case.
///     fn resolve_metadata(
///         &self,
///         _: usize,
///         _: Self::MetadataResolver,
///         out: &mut MaybeUninit<ArchivedMetadata<Self>>,
///     ) {
///         unsafe {
///             out.as_mut_ptr().write(BlockSliceMetadata {
///                 len: self.tail.len() as ArchivedUsize,
///             });
///         }
///     }
/// }
///
/// // The bounds we use on our serializer type indicate that we need basic
/// // serializer capabilities, and then whatever capabilities our head and tail
/// // types need to serialize themselves.
/// impl<
///     H: Serialize<S>,
///     T: Serialize<S>,
///     S: Serializer + ?Sized
/// > SerializeUnsized<S> for Block<H, [T]> {
///     // This is where we construct our unsized type in the serializer
///     fn serialize_unsized(
///         &self,
///         serializer: &mut S
///     ) -> Result<usize, S::Error> {
///         // First, we archive the head and all the tails. This will make sure
///         // that when we finally build our block, we don't accidentally mess
///         // up the structure with serialized dependencies.
///         let head_resolver = self.head.serialize(serializer)?;
///         let mut resolvers = Vec::new();
///         for tail in self.tail.iter() {
///             resolvers.push(tail.serialize(serializer)?);
///         }
///         // Now we align our serializer for our archived type and write it.
///         // We can't align for unsized types so we treat the trailing slice
///         // like an array of 0 length for now.
///         serializer.align_for::<Block<Archived<H>, [Archived<T>; 0]>>()?;
///         let result = unsafe {
///             serializer.resolve_aligned(&self.head, head_resolver)?
///         };
///         serializer.align_for::<Archived<T>>()?;
///         for (item, resolver) in self.tail.iter().zip(resolvers.drain(..)) {
///             unsafe {
///                 serializer.resolve_aligned(item, resolver)?;
///             }
///         }
///         Ok(result)
///     }
///
///     // This is where we serialize the metadata for our type. In this case,
///     // we do all the work in resolve and don't need to do anything here.
///     fn serialize_metadata(
///         &self,
///         serializer: &mut S
///     ) -> Result<Self::MetadataResolver, S::Error> {
///         Ok(())
///     }
/// }
///
/// let value = Block {
///     head: "Numbers 1-4".to_string(),
///     tail: [1, 2, 3, 4],
/// };
/// // We have a Block<String, [i32; 4]> but we want to it to be a
/// // Block<String, [i32]>, so we need to do more pointer transmutation
/// let ptr = (&value as *const Block<String, [i32; 4]>).cast::<()>();
/// let unsized_value = unsafe {
///     &*transmute::<(*const (), usize), *const Block<String, [i32]>>((ptr, 4))
/// };
///
/// let mut serializer = AlignedSerializer::new(AlignedVec::new());
/// let pos = serializer.serialize_unsized_value(unsized_value)
///     .expect("failed to archive block");
/// let buf = serializer.into_inner();
///
/// let archived_ref = unsafe {
///     archived_unsized_value::<Block<String, [i32]>>(buf.as_slice(), pos)
/// };
/// assert_eq!(archived_ref.head, "Numbers 1-4");
/// assert_eq!(archived_ref.tail.len(), 4);
/// assert_eq!(archived_ref.tail, [1, 2, 3, 4]);
/// ```
pub trait ArchiveUnsized: Pointee {
    /// The archived counterpart of this type. Unlike `Archive`, it may be unsized.
    type Archived: ArchivePointee + ?Sized;

    /// The resolver for the metadata of this type.
    type MetadataResolver;

    /// Creates the archived version of the metadata for this value at the given position and writes
    /// it to the given output.
    ///
    /// The output should be initialized field-by-field rather than by writing a whole struct. This
    /// is because performing a typed copy will set all of the padding bytes to uninitialized, but
    /// they must remain whatever value they currently have. This is so that uninitialized memory
    /// doesn't get leaked to the final archive.
    fn resolve_metadata(
        &self,
        pos: usize,
        resolver: Self::MetadataResolver,
        out: &mut MaybeUninit<ArchivedMetadata<Self>>,
    );

    /// Resolves a relative pointer to this value with the given `from` and `to` and writes it to
    /// the given output.
    #[inline]
    fn resolve_unsized(
        &self,
        from: usize,
        to: usize,
        resolver: Self::MetadataResolver,
        out: &mut MaybeUninit<RelPtr<Self::Archived>>,
    ) {
        RelPtr::resolve_emplace(from, to, self, resolver, out);
    }
}

/// An archived type with associated metadata for its relative pointer.
///
/// This is mostly used in the context of smart pointers and unsized types, and is implemented for
/// all sized types by default.
pub trait ArchivePointee: Pointee {
    /// The archived version of the pointer metadata for this type.
    type ArchivedMetadata;

    /// Converts some archived metadata to the pointer metadata for itself.
    fn pointer_metadata(archived: &Self::ArchivedMetadata) -> <Self as Pointee>::Metadata;
}

/// A counterpart of [`Serialize`] that's suitable for unsized types.
///
/// See [`ArchiveUnsized`] for examples of implementing `SerializeUnsized`.
pub trait SerializeUnsized<S: Fallible + ?Sized>: ArchiveUnsized {
    /// Writes the object and returns the position of the archived type.
    fn serialize_unsized(&self, serializer: &mut S) -> Result<usize, S::Error>;

    /// Serializes the metadata for the given type.
    fn serialize_metadata(&self, serializer: &mut S) -> Result<Self::MetadataResolver, S::Error>;
}

/// A counterpart of [`Deserialize`] that's suitable for unsized types.
///
/// Most types that implement `DeserializeUnsized` will need a [`Deserializer`](de::Deserializer)
/// bound so that they can allocate memory.
pub trait DeserializeUnsized<T: ArchiveUnsized<Archived = Self> + ?Sized, D: Fallible + ?Sized>:
    ArchivePointee
{
    /// Deserializes a reference to the given value.
    ///
    /// # Safety
    ///
    /// The caller must guarantee that the memory returned is properly deallocated.
    unsafe fn deserialize_unsized(&self, deserializer: &mut D) -> Result<*mut (), D::Error>;

    /// Deserializes the metadata for the given type.
    fn deserialize_metadata(&self, deserializer: &mut D) -> Result<T::Metadata, D::Error>;
}

/// An [`Archive`] type that is a bitwise copy of itself and without additional processing.
///
/// Types that implement `ArchiveCopy` are not guaranteed to have a [`Serialize`] implementation
/// called on them to archive their value.
///
/// You can derive an implementation of `ArchiveCopy` by adding `#[archive(copy)]` to the struct or
/// enum. Types that implement `ArchiveCopy` must also implement [`Copy`](core::marker::Copy).
///
/// `ArchiveCopy` must be manually implemented even if a type implements [`Archive`] and
/// [`Copy`](core::marker::Copy) because some types may transform their data when writing to an
/// archive.
///
/// ## Examples
/// ```
/// use rkyv::{
///     archived_root,
///     ser::{Serializer, serializers::AlignedSerializer},
///     AlignedVec,
///     Archive,
///     Serialize,
/// };
///
/// #[derive(Archive, Serialize, Clone, Copy, Debug, PartialEq)]
/// #[archive(copy)]
/// struct Vector4<T>(T, T, T, T);
///
/// let mut serializer = AlignedSerializer::new(AlignedVec::new());
/// let value = Vector4(1f32, 2f32, 3f32, 4f32);
/// serializer.serialize_value(&value).expect("failed to archive Vector4");
/// let buf = serializer.into_inner();
/// let archived_value = unsafe { archived_root::<Vector4<f32>>(buf.as_ref()) };
/// assert_eq!(&value, archived_value);
/// ```
#[cfg_attr(feature = "specialization", rustc_unsafe_specialization_marker)]
pub unsafe trait ArchiveCopy: Archive<Archived = Self> + Copy {}

/// The native type that `usize` is converted to for archiving.
#[cfg(not(feature = "size_64"))]
pub type FixedUsize = u32;

/// The native type that `usize` is converted to for archiving.
#[cfg(feature = "size_64")]
pub type FixedUsize = u64;

/// The native type that `isize` is converted to for archiving.
#[cfg(not(feature = "size_64"))]
pub type FixedIsize = i32;

/// The native type that `isize` is converted to for archiving.
#[cfg(feature = "size_64")]
pub type FixedIsize = i64;

pub type ArchivedUsize = Archived<FixedUsize>;

pub type ArchivedIsize = Archived<FixedIsize>;

/// An untyped pointer which resolves relative to its position in memory.
#[derive(Debug)]
#[repr(transparent)]
pub struct RawRelPtr {
    offset: Archived<isize>,
    _phantom: PhantomPinned,
}

impl RawRelPtr {
<<<<<<< HEAD
    #[inline]
    fn from_offset(offset: isize) -> Self {
        Self {
            offset: (offset as FixedIsize).into(),
            _phantom: PhantomPinned,
=======
    /// Emplaces a new relative pointer between the given positions and stores it in the given
    /// output.
    #[inline]
    pub fn emplace(from: usize, to: usize, out: &mut MaybeUninit<Self>) {
        let offset = (to as isize - from as isize) as ArchivedIsize;
        unsafe {
            project_struct!(out: Self => offset: ArchivedIsize)
                .as_mut_ptr()
                .write(offset);
>>>>>>> ec83f7c2
        }
    }

    /// Creates a new relative pointer between the given positions.
    #[inline]
    pub fn new(from: usize, to: usize) -> Self {
        Self::from_offset(to as isize - from as isize)
    }

    /// Creates a new relative pointer that has an offset of 0.
    #[inline]
    pub fn null() -> Self {
        Self::from_offset(0)
    }

    /// Checks whether the relative pointer is null.
    #[inline]
    pub fn is_null(&self) -> bool {
        self.offset() == 0
    }

    /// Gets the base pointer for the relative pointer.
    #[inline]
    pub fn base(&self) -> *const u8 {
        (self as *const Self).cast::<u8>()
    }

    /// Gets the offset of the relative pointer.
    #[inline]
    pub fn offset(&self) -> isize {
        FixedIsize::from(self.offset) as isize
    }

    /// Calculates the memory address being pointed to by this relative pointer.
    #[inline]
    pub fn as_ptr(&self) -> *const () {
        unsafe {
            (self as *const Self)
                .cast::<u8>()
                .offset(self.offset())
                .cast()
        }
    }

    /// Returns an unsafe mutable pointer to the memory address being pointed to
    /// by this relative pointer.
    #[inline]
    pub fn as_mut_ptr(&mut self) -> *mut () {
        unsafe {
            (self as *mut Self)
                .cast::<u8>()
                .offset(self.offset())
                .cast()
        }
    }
}

/// A pointer which resolves to relative to its position in memory.
///
/// See [`Archive`] for an example of creating one.
#[cfg_attr(feature = "strict", repr(C))]
pub struct RelPtr<T: ArchivePointee + ?Sized> {
    raw_ptr: RawRelPtr,
    metadata: T::ArchivedMetadata,
    _phantom: PhantomData<T>,
}

impl<T: ArchivePointee + ?Sized> RelPtr<T> {
    /// Creates a new relative pointer from the given raw pointer and metadata.
    ///
    /// # Safety
    ///
    /// The caller must guarantee that:
    /// - `raw_ptr` is a valid relative pointer in its final position
    /// - `raw_ptr` points to a valid value
    /// - `metadata` is valid metadata for the pointed value.
    #[inline]
    pub fn new(raw_ptr: RawRelPtr, metadata: T::ArchivedMetadata) -> Self {
        Self {
            raw_ptr,
            metadata,
            _phantom: PhantomData,
        }
    }

    /// Creates a relative pointer from one position to another.
    ///
    /// # Safety
    ///
    /// The caller must guarantee that `from` is the position of the relative pointer and `to` is
    /// the position of some valid memory.
    #[inline]
    pub fn resolve_emplace<U: ArchiveUnsized<Archived = T> + ?Sized>(
        from: usize,
        to: usize,
        value: &U,
        metadata_resolver: U::MetadataResolver,
        out: &mut MaybeUninit<Self>,
    ) {
        RawRelPtr::emplace(
            from + offset_of!(Self, raw_ptr),
            to,
            project_struct!(out: Self => raw_ptr),
        );
        value.resolve_metadata(
            from + offset_of!(Self, metadata),
            metadata_resolver,
            project_struct!(out: Self => metadata),
        );
    }

    /// Gets the base pointer for the relative pointer.
    #[inline]
    pub fn base(&self) -> *const u8 {
        self.raw_ptr.base()
    }

    /// Gets the offset of the relative pointer.
    #[inline]
    pub fn offset(&self) -> isize {
        self.raw_ptr.offset()
    }

    /// Gets the metadata of the relative pointer.
    #[inline]
    pub fn metadata(&self) -> &T::ArchivedMetadata {
        &self.metadata
    }

    /// Calculates the memory address being pointed to by this relative pointer.
    #[inline]
    pub fn as_ptr(&self) -> *const T {
        ptr_meta::from_raw_parts(self.raw_ptr.as_ptr(), T::pointer_metadata(&self.metadata))
    }

    /// Returns an unsafe mutable pointer to the memory address being pointed to by this relative
    /// pointer.
    #[inline]
    pub fn as_mut_ptr(&mut self) -> *mut T {
        ptr_meta::from_raw_parts_mut(
            self.raw_ptr.as_mut_ptr(),
            T::pointer_metadata(&self.metadata),
        )
    }
}

impl<T: ArchivePointee + ?Sized> fmt::Debug for RelPtr<T>
where
    T::ArchivedMetadata: fmt::Debug,
{
    fn fmt(&self, f: &mut fmt::Formatter<'_>) -> fmt::Result {
        f.debug_struct("RelPtr")
            .field("raw_ptr", &self.raw_ptr)
            .field("metadata", &self.metadata)
            .field("_phantom", &self._phantom)
            .finish()
    }
}

/// Alias for the archived version of some [`Archive`] type.
pub type Archived<T> = <T as Archive>::Archived;
/// Alias for the resolver for some [`Archive`] type.
pub type Resolver<T> = <T as Archive>::Resolver;
/// Alias for the archived metadata for some [`ArchiveUnsized`] type.
pub type ArchivedMetadata<T> =
    <<T as ArchiveUnsized>::Archived as ArchivePointee>::ArchivedMetadata;
/// Alias for the metadata resolver for some [`ArchiveUnsized`] type.
pub type MetadataResolver<T> = <T as ArchiveUnsized>::MetadataResolver;<|MERGE_RESOLUTION|>--- conflicted
+++ resolved
@@ -620,13 +620,6 @@
 }
 
 impl RawRelPtr {
-<<<<<<< HEAD
-    #[inline]
-    fn from_offset(offset: isize) -> Self {
-        Self {
-            offset: (offset as FixedIsize).into(),
-            _phantom: PhantomPinned,
-=======
     /// Emplaces a new relative pointer between the given positions and stores it in the given
     /// output.
     #[inline]
@@ -636,20 +629,13 @@
             project_struct!(out: Self => offset: ArchivedIsize)
                 .as_mut_ptr()
                 .write(offset);
->>>>>>> ec83f7c2
         }
     }
 
-    /// Creates a new relative pointer between the given positions.
-    #[inline]
-    pub fn new(from: usize, to: usize) -> Self {
-        Self::from_offset(to as isize - from as isize)
-    }
-
     /// Creates a new relative pointer that has an offset of 0.
     #[inline]
-    pub fn null() -> Self {
-        Self::from_offset(0)
+    pub fn emplace_null(out: &mut MaybeUninit<Self>) {
+        Self::emplace(0, 0, out);
     }
 
     /// Checks whether the relative pointer is null.
