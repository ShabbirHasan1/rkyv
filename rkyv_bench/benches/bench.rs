use bytecheck::CheckBytes;
use criterion::{black_box, criterion_group, criterion_main, Criterion};
use rand::Rng;
use rand_pcg::Lcg64Xsh32;
use rkyv::{
    archived_root, check_archived_root,
    de::deserializers::AllocDeserializer,
    ser::{serializers::WriteSerializer, Serializer},
    AlignedVec, Archive, Deserialize, Serialize,
};
use std::collections::HashMap;

trait Generate {
    fn generate<R: Rng>(rng: &mut R) -> Self;
}

impl Generate for () {
    fn generate<R: Rng>(_: &mut R) -> Self {
        ()
    }
}

impl Generate for bool {
    fn generate<R: Rng>(rng: &mut R) -> Self {
        rng.gen_bool(0.5)
    }
}

impl Generate for u32 {
    fn generate<R: Rng>(rng: &mut R) -> Self {
        rng.gen()
    }
}

impl Generate for f32 {
    fn generate<R: Rng>(rng: &mut R) -> Self {
        rng.gen()
    }
}

impl Generate for f64 {
    fn generate<R: Rng>(rng: &mut R) -> Self {
        rng.gen()
    }
}

impl<T1: Generate, T2: Generate> Generate for (T1, T2) {
    fn generate<R: Rng>(rng: &mut R) -> Self {
        (T1::generate(rng), T2::generate(rng))
    }
}

impl<T1: Generate, T2: Generate, T3: Generate> Generate for (T1, T2, T3) {
    fn generate<R: Rng>(rng: &mut R) -> Self {
        (T1::generate(rng), T2::generate(rng), T3::generate(rng))
    }
}

impl<T: Generate> Generate for [T; 4] {
    fn generate<R: Rng>(rng: &mut R) -> Self {
        [
            T::generate(rng),
            T::generate(rng),
            T::generate(rng),
            T::generate(rng),
        ]
    }
}

impl<T: Generate> Generate for Option<T> {
    fn generate<R: Rng>(rng: &mut R) -> Self {
        if rng.gen_bool(0.5) {
            Some(T::generate(rng))
        } else {
            None
        }
    }
}

fn generate_vec<R: Rng, T: Generate>(rng: &mut R, range: core::ops::Range<usize>) -> Vec<T> {
    let len = rng.gen_range(range);
    let mut result = Vec::with_capacity(len);
    for _ in 0..len {
        result.push(T::generate(rng));
    }
    result
}

#[derive(
    Archive, Serialize, CheckBytes, Clone, Copy, Deserialize, serde::Deserialize, serde::Serialize,
)]
#[archive(copy)]
#[repr(u8)]
pub enum GameType {
    Survival,
    Creative,
    Adventure,
    Spectator,
}

impl Generate for GameType {
    fn generate<R: Rng>(rand: &mut R) -> Self {
        match rand.gen_range(0..4) {
            0 => GameType::Survival,
            1 => GameType::Creative,
            2 => GameType::Adventure,
            3 => GameType::Spectator,
            _ => unsafe { core::hint::unreachable_unchecked() },
        }
    }
}

#[derive(Archive, Serialize, Deserialize, serde::Deserialize, serde::Serialize)]
#[archive(derive(CheckBytes))]
pub struct Item {
    count: i8,
    slot: u8,
    id: String,
}

impl Generate for Item {
    fn generate<R: Rng>(rng: &mut R) -> Self {
        const IDS: [&'static str; 8] = [
            "dirt",
            "stone",
            "pickaxe",
            "sand",
            "gravel",
            "shovel",
            "chestplate",
            "steak",
        ];
        Self {
            count: rng.gen(),
            slot: rng.gen(),
            id: IDS[rng.gen_range(0..IDS.len())].to_string(),
        }
    }
}

#[derive(
    Archive, Serialize, CheckBytes, Clone, Copy, Deserialize, serde::Serialize, serde::Deserialize,
)]
#[archive(copy)]
pub struct Abilities {
    walk_speed: f32,
    fly_speed: f32,
    may_fly: bool,
    flying: bool,
    invulnerable: bool,
    may_build: bool,
    instabuild: bool,
}

impl Generate for Abilities {
    fn generate<R: Rng>(rng: &mut R) -> Self {
        Self {
            walk_speed: rng.gen(),
            fly_speed: rng.gen(),
            may_fly: rng.gen_bool(0.5),
            flying: rng.gen_bool(0.5),
            invulnerable: rng.gen_bool(0.5),
            may_build: rng.gen_bool(0.5),
            instabuild: rng.gen_bool(0.5),
        }
    }
}

#[derive(Archive, Serialize, Deserialize, serde::Deserialize, serde::Serialize)]
#[archive(derive(CheckBytes))]
pub struct Entity {
    id: String,
    pos: (f64, f64, f64),
    motion: (f64, f64, f64),
    rotation: (f32, f32),
    fall_distance: f32,
    fire: u16,
    air: u16,
    on_ground: bool,
    no_gravity: bool,
    invulnerable: bool,
    portal_cooldown: i32,
    uuid: [u32; 4],
    custom_name: Option<String>,
    custom_name_visible: bool,
    silent: bool,
    glowing: bool,
}

impl Generate for Entity {
    fn generate<R: Rng>(rng: &mut R) -> Self {
        const IDS: [&'static str; 8] = [
            "cow", "sheep", "zombie", "skeleton", "spider", "creeper", "parrot", "bee",
        ];
        const CUSTOM_NAMES: [&'static str; 8] = [
            "rainbow", "princess", "steve", "johnny", "missy", "coward", "fairy", "howard",
        ];

        Self {
            id: IDS[rng.gen_range(0..IDS.len())].to_string(),
            pos: <(f64, f64, f64) as Generate>::generate(rng),
            motion: <(f64, f64, f64) as Generate>::generate(rng),
            rotation: <(f32, f32) as Generate>::generate(rng),
            fall_distance: rng.gen(),
            fire: rng.gen(),
            air: rng.gen(),
            on_ground: rng.gen_bool(0.5),
            no_gravity: rng.gen_bool(0.5),
            invulnerable: rng.gen_bool(0.5),
            portal_cooldown: rng.gen(),
            uuid: <[u32; 4] as Generate>::generate(rng),
            custom_name: <Option<()> as Generate>::generate(rng)
                .map(|_| CUSTOM_NAMES[rng.gen_range(0..CUSTOM_NAMES.len())].to_string()),
            custom_name_visible: rng.gen_bool(0.5),
            silent: rng.gen_bool(0.5),
            glowing: rng.gen_bool(0.5),
        }
    }
}

#[derive(Archive, Serialize, Deserialize, serde::Deserialize, serde::Serialize)]
#[archive(derive(CheckBytes))]
pub struct RecipeBook {
    recipes: Vec<String>,
    to_be_displayed: Vec<String>,
    is_filtering_craftable: bool,
    is_gui_open: bool,
    is_furnace_filtering_craftable: bool,
    is_furnace_gui_open: bool,
    is_blasting_furnace_filtering_craftable: bool,
    is_blasting_furnace_gui_open: bool,
    is_smoker_filtering_craftable: bool,
    is_smoker_gui_open: bool,
}

impl Generate for RecipeBook {
    fn generate<R: Rng>(rng: &mut R) -> Self {
        const RECIPES: [&'static str; 8] = [
            "pickaxe",
            "torch",
            "bow",
            "crafting table",
            "furnace",
            "shears",
            "arrow",
            "tnt",
        ];
        const MAX_RECIPES: usize = 30;
        const MAX_DISPLAYED_RECIPES: usize = 10;
        Self {
            recipes: generate_vec::<_, ()>(rng, 0..MAX_RECIPES)
                .iter()
                .map(|_| RECIPES[rng.gen_range(0..RECIPES.len())].to_string())
                .collect(),
            to_be_displayed: generate_vec::<_, ()>(rng, 0..MAX_DISPLAYED_RECIPES)
                .iter()
                .map(|_| RECIPES[rng.gen_range(0..RECIPES.len())].to_string())
                .collect(),
            is_filtering_craftable: rng.gen_bool(0.5),
            is_gui_open: rng.gen_bool(0.5),
            is_furnace_filtering_craftable: rng.gen_bool(0.5),
            is_furnace_gui_open: rng.gen_bool(0.5),
            is_blasting_furnace_filtering_craftable: rng.gen_bool(0.5),
            is_blasting_furnace_gui_open: rng.gen_bool(0.5),
            is_smoker_filtering_craftable: rng.gen_bool(0.5),
            is_smoker_gui_open: rng.gen_bool(0.5),
        }
    }
}

#[derive(Archive, Serialize, Deserialize, serde::Deserialize, serde::Serialize)]
#[archive(derive(CheckBytes))]
pub struct Player {
    game_type: GameType,
    previous_game_type: GameType,
    score: u64,
    dimension: String,
    selected_item_slot: u32,
    selected_item: Item,
    spawn_dimension: Option<String>,
    spawn_x: i64,
    spawn_y: i64,
    spawn_z: i64,
    spawn_forced: Option<bool>,
    sleep_timer: u16,
    food_exhaustion_level: f32,
    food_saturation_level: f32,
    food_tick_timer: u32,
    xp_level: u32,
    xp_p: f32,
    xp_total: i32,
    xp_seed: i32,
    inventory: Vec<Item>,
    ender_items: Vec<Item>,
    abilities: Abilities,
    entered_nether_position: Option<(f64, f64, f64)>,
    root_vehicle: Option<([u32; 4], Entity)>,
    shoulder_entity_left: Option<Entity>,
    shoulder_entity_right: Option<Entity>,
    seen_credits: bool,
    recipe_book: RecipeBook,
}

impl Generate for Player {
    fn generate<R: Rng>(rng: &mut R) -> Self {
        const DIMENSIONS: [&'static str; 3] = ["overworld", "nether", "end"];
        const MAX_ITEMS: usize = 40;
        const MAX_ENDER_ITEMS: usize = 27;
        Self {
            game_type: GameType::generate(rng),
            previous_game_type: GameType::generate(rng),
            score: rng.gen(),
            dimension: DIMENSIONS[rng.gen_range(0..DIMENSIONS.len())].to_string(),
            selected_item_slot: rng.gen(),
            selected_item: Item::generate(rng),
            spawn_dimension: <Option<()> as Generate>::generate(rng)
                .map(|_| DIMENSIONS[rng.gen_range(0..DIMENSIONS.len())].to_string()),
            spawn_x: rng.gen(),
            spawn_y: rng.gen(),
            spawn_z: rng.gen(),
            spawn_forced: <Option<bool> as Generate>::generate(rng),
            sleep_timer: rng.gen(),
            food_exhaustion_level: rng.gen(),
            food_saturation_level: rng.gen(),
            food_tick_timer: rng.gen(),
            xp_level: rng.gen(),
            xp_p: rng.gen(),
            xp_total: rng.gen(),
            xp_seed: rng.gen(),
            inventory: generate_vec(rng, 0..MAX_ITEMS),
            ender_items: generate_vec(rng, 0..MAX_ENDER_ITEMS),
            abilities: Abilities::generate(rng),
            entered_nether_position: <Option<(f64, f64, f64)> as Generate>::generate(rng),
            root_vehicle: <Option<([u32; 4], Entity)> as Generate>::generate(rng),
            shoulder_entity_left: <Option<Entity> as Generate>::generate(rng),
            shoulder_entity_right: <Option<Entity> as Generate>::generate(rng),
            seen_credits: rng.gen_bool(0.5),
            recipe_book: RecipeBook::generate(rng),
        }
    }
}

fn generate_player_name<R: Rng>(rng: &mut R) -> String {
    const LEGAL_CHARS: &'static [u8] =
        b"0123456789ABCDEFGHIJKLMNOPQRSTUVWXYZabcdefghijklmnopqrstuvwxyz_";

    let len = rng.gen_range(10..40);
    let mut result = String::new();

    for _ in 0..len {
        result.push(LEGAL_CHARS[rng.gen_range(0..LEGAL_CHARS.len())] as char);
    }

    result
}

pub fn criterion_benchmark(c: &mut Criterion) {
    const PLAYERS: usize = 500;
    const STATE: u64 = 3141592653;
    const STREAM: u64 = 5897932384;

    type Players = HashMap<String, Player>;
    let mut players: Players = HashMap::with_capacity(PLAYERS);
    let mut rng = Lcg64Xsh32::new(STATE, STREAM);
    for _ in 0..PLAYERS {
        let mut name = generate_player_name(&mut rng);
        while players.contains_key(&name) {
            name = generate_player_name(&mut rng);
        }
        players.insert(name, Player::generate(&mut rng));
    }

    const BUFFER_LEN: usize = 10_000_000;

    let mut group = c.benchmark_group("bincode");
    {
        let mut serialize_buffer = vec![0; BUFFER_LEN];
        group.bench_function("serialize", |b| {
            b.iter(|| {
                bincode::serialize_into(
                    black_box(serialize_buffer.as_mut_slice()),
                    black_box(&players),
                )
                .unwrap();
            })
        });

        let mut buffer = Vec::new();
        bincode::serialize_into(&mut buffer, &players).unwrap();

        group.bench_function("deserialize", |b| {
            b.iter(|| {
                bincode::deserialize::<'_, Players>(black_box(&buffer)).unwrap();
            })
        });
    }
    group.finish();

    let mut group = c.benchmark_group("rkyv");
    {
        let mut serialize_buffer = vec![0u8; BUFFER_LEN];
        group.bench_function("serialize", |b| {
            b.iter(|| {
                let mut serializer =
                    WriteSerializer::new(black_box(serialize_buffer.as_mut_slice()));
                black_box(serializer.serialize_value(black_box(&players)).unwrap());
            });
        });

        let mut serializer = WriteSerializer::new(AlignedVec::new());
<<<<<<< HEAD
        let pos = serializer.serialize_value(&players).unwrap();
=======
        serializer.serialize_value(&players).unwrap();
>>>>>>> c561e587
        let buffer = serializer.into_inner();

        group.bench_function("access", |b| {
            b.iter(|| {
                black_box(unsafe { archived_root::<Players>(black_box(buffer.as_ref())) });
            })
        });
        group.bench_function("validate", |b| {
            b.iter(|| {
                check_archived_root::<Players>(black_box(buffer.as_ref())).unwrap();
            })
        });
        group.bench_function("deserialize", |b| {
            b.iter(|| {
                let value = unsafe { archived_root::<Players>(black_box(buffer.as_ref())) };
                let deserialized: Players = value.deserialize(&mut AllocDeserializer).unwrap();
                black_box(deserialized);
            })
        });
        group.bench_function("deserialize with validate", |b| {
            b.iter(|| {
                let value = check_archived_root::<Players>(black_box(buffer.as_ref())).unwrap();
                let deserialize: Players = value.deserialize(&mut AllocDeserializer).unwrap();
                black_box(deserialize);
            })
        });
    }
    group.finish();
}

criterion_group!(benches, criterion_benchmark);
criterion_main!(benches);<|MERGE_RESOLUTION|>--- conflicted
+++ resolved
@@ -408,11 +408,7 @@
         });
 
         let mut serializer = WriteSerializer::new(AlignedVec::new());
-<<<<<<< HEAD
-        let pos = serializer.serialize_value(&players).unwrap();
-=======
         serializer.serialize_value(&players).unwrap();
->>>>>>> c561e587
         let buffer = serializer.into_inner();
 
         group.bench_function("access", |b| {
